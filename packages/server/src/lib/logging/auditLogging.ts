--- conflicted
+++ resolved
@@ -1,9 +1,3 @@
-<<<<<<< HEAD
-import type { LeveledLogMethod, Logger } from "winston";
-import { createLogger, format, transports } from "winston";
-
-import { isDevelopment, logDir } from "#environment";
-=======
 import { Container } from "@freshgum/typedi";
 import type { LeveledLogMethod, Logger } from "winston";
 import { createLogger, format, transports } from "winston";
@@ -12,7 +6,6 @@
 import { isDevelopment } from "#lib/nodeEnv.js";
 
 const logDir = Container.get(logDirToken);
->>>>>>> 12f9e49c
 
 export interface AuditLogger extends Logger {
   /**
