import { Container } from "@freshgum/typedi";
<<<<<<< HEAD
import type { Context } from "koa";
=======
import type { Request, Response } from "express";
>>>>>>> 12f9e49c
import { generators } from "openid-client";

import { LoginFlowSessionRepository } from "#repositories/LoginFlowSession.js";

import { makeOidcClient } from "./oidcClient.js";

// TODO: convert to OAuth2
export const login = async (req: Request, res: Response): Promise<void> => {
  const oidcClient = await makeOidcClient(req);

  const loginFlowSessionRepository = Container.get(LoginFlowSessionRepository);

  const queryRedirectTo = Array.isArray(req.query.redirectTo)
    ? req.query.redirectTo[0]
    : req.query.redirectTo;
  if (!queryRedirectTo || queryRedirectTo.length === 0) {
    return void res.status(400).send("Missing redirectTo query parameter");
  }

  const returning = Array.isArray(req.query.returning)
    ? req.query.returning
    : [req.query.returning];

  const session = await loginFlowSessionRepository.startLoginFlow({
    redirectToAfterLogin: queryRedirectTo as string,
    setCookie: returning.includes("cookie"),
    sendToken: returning.includes("token"),
  });
  const codeChallenge = generators.codeChallenge(session.codeVerifier);
  return res.redirect(
    oidcClient.authorizationUrl({
      scope: "openid email profile offline_access User.read",
      response_mode: "form_post",
      code_challenge: codeChallenge,
      code_challenge_method: "S256",
      state: session.uuid,
    })
  );
};<|MERGE_RESOLUTION|>--- conflicted
+++ resolved
@@ -1,9 +1,5 @@
 import { Container } from "@freshgum/typedi";
-<<<<<<< HEAD
-import type { Context } from "koa";
-=======
 import type { Request, Response } from "express";
->>>>>>> 12f9e49c
 import { generators } from "openid-client";
 
 import { LoginFlowSessionRepository } from "#repositories/LoginFlowSession.js";
