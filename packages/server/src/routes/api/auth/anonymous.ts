--- conflicted
+++ resolved
@@ -1,9 +1,5 @@
 import { AuthSource } from "@ukdanceblue/common";
-<<<<<<< HEAD
-import type { Context } from "koa";
-=======
 import type { Request, Response } from "express";
->>>>>>> 12f9e49c
 import { DateTime } from "luxon";
 
 import { makeUserJwt } from "#auth/index.js";
