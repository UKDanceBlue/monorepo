import { Service } from "@freshgum/typedi";
import { Committee, Prisma, PrismaClient, Team } from "@prisma/client";
import {
  CommitteeIdentifier,
  committeeNames,
  CommitteeRole,
  SortDirection,
  TeamLegacyStatus,
  TeamType,
} from "@ukdanceblue/common";
import {
  CompositeError,
  InvariantError,
  NotFoundError,
  toBasicError,
} from "@ukdanceblue/common/error";
import { AsyncResult, Err, None, Ok, Result } from "ts-results-es";

import type { FilterItems } from "#lib/prisma-utils/gqlFilterToPrismaFilter.js";
import type { UniqueMarathonParam } from "#repositories/marathon/MarathonRepository.js";
import { MarathonRepository } from "#repositories/marathon/MarathonRepository.js";
import { MembershipRepository } from "#repositories/membership/MembershipRepository.js";
import {
  handleRepositoryError,
  RepositoryError,
  SimpleUniqueParam,
} from "#repositories/shared.js";

import * as CommitteeDescriptions from "./committeeDescriptions.js";
import {
  buildCommitteeOrder,
  buildCommitteeWhere,
} from "./committeeRepositoryUtils.js";

// Make sure that we are exporting a description for every committee
CommitteeDescriptions[
  "" as CommitteeIdentifier
] satisfies Prisma.CommitteeUpsertWithoutChildCommitteesInput;

const CommitteeOneOfKeys = ["identifier"] as const;
type CommitteeOneOfKeys = (typeof CommitteeOneOfKeys)[number];

const CommitteeDateKeys = ["createdAt", "updatedAt"] as const;
type CommitteeDateKey = (typeof CommitteeDateKeys)[number];

export type CommitteeFilters = FilterItems<
  never,
  CommitteeDateKey,
  never,
  never,
  CommitteeOneOfKeys,
  never
>;

type CommitteeUniqueParam =
  | SimpleUniqueParam
  | { identifier: CommitteeIdentifier };

import { prismaToken } from "#prisma";

@Service([prismaToken, MembershipRepository, MarathonRepository])
export class CommitteeRepository {
  constructor(
    private readonly prisma: PrismaClient,
    private readonly membershipRepository: MembershipRepository,
    private readonly marathonRepository: MarathonRepository
  ) {}

  // Finders

  async findCommittees(
    filters: readonly CommitteeFilters[] | null | undefined,
    order: readonly [key: string, sort: SortDirection][] | null | undefined,
<<<<<<< HEAD
    limit?: number  ,
    offset?: number  
=======
    limit?: number,
    offset?: number
>>>>>>> 12f9e49c
  ): Promise<Result<Committee[], RepositoryError>> {
    try {
      const where = buildCommitteeWhere(filters);
      const orderBy = buildCommitteeOrder(order);

      const committees = await this.prisma.committee.findMany({
        where,
        orderBy,
        take: limit,
        skip: offset,
      });

      return Ok(committees);
    } catch (error) {
      return handleRepositoryError(error);
    }
  }

  async findCommitteeByUnique(
    param: CommitteeUniqueParam
  ): Promise<Result<Committee | null, RepositoryError>> {
    try {
      const committee = await this.prisma.committee.findUnique({
        where: param,
      });
      return Ok(committee);
    } catch (error) {
      return handleRepositoryError(error);
    }
  }

  async assignPersonToCommittee(
    personParam: SimpleUniqueParam,
    committeeParam: CommitteeIdentifier,
    committeeRole: CommitteeRole,
    marathonParam?: UniqueMarathonParam
  ): Promise<Result<None, RepositoryError | CompositeError<RepositoryError>>> {
    try {
      const person = await this.prisma.person.findUnique({
        where: personParam,
      });
      if (!person) {
        return Err(new NotFoundError({ what: "Person" }));
      }

      if (!marathonParam) {
        const latestMarathon = await new AsyncResult(
          this.marathonRepository.findActiveMarathon()
        ).andThen((option) =>
          option.toResult(new NotFoundError({ what: "active marathon" }))
        ).promise;
        if (latestMarathon.isErr()) {
          return Err(latestMarathon.error);
        }
        marathonParam = { id: latestMarathon.value.id };
      } else {
        const val =
          await this.marathonRepository.findMarathonByUnique(marathonParam);
        if (val.isErr()) {
          return Err(val.error);
        }
      }

      const committee = await this.getCommittee(committeeParam, {
        withTeamForMarathon: marathonParam,
      });

      if (committee.isErr()) {
        return Err(committee.error);
      }

      // for (const team of committee.value.correspondingTeams) {
      //   // eslint-disable-next-line no-await-in-loop
      //   await this.membershipRepository.assignPersonToTeam({
      //     personParam: { id: person.id },
      //     teamParam: { id: team.id },
      //     committeeRole,
      //   });
      // }
      const results = await Promise.allSettled(
        committee.value.correspondingTeams?.map((team) =>
          this.membershipRepository.assignPersonToTeam({
            personParam: { id: person.id },
            teamParam: { id: team.id },
            committeeRole,
          })
        ) ?? []
      );

      const errors: RepositoryError[] = [];

      for (const result of results) {
        if (result.status === "fulfilled") {
          if (result.value.isErr()) {
            errors.push(result.value.error);
          }
        } else {
          errors.push(toBasicError(result.reason));
        }
      }

      if (errors.length > 0) {
        return Err(new CompositeError(errors));
      }

      return Ok(None);
    } catch (error) {
      return handleRepositoryError(error);
    }
  }

  // Mutators

  async deleteCommittee(uuid: string): Promise<Result<None, RepositoryError>> {
    try {
      await this.prisma.committee.delete({ where: { uuid } });
      return Ok(None);
    } catch (error) {
      if (
        error instanceof Prisma.PrismaClientKnownRequestError &&
        error.code === "P2025"
      ) {
        return Err(new NotFoundError({ what: "Committee" }));
      } else {
        return handleRepositoryError(error);
      }
    }
  }

  // Committee getter

  async getCommittee(
    identifier: CommitteeIdentifier,
    opts: {
      withTeamForMarathon?: UniqueMarathonParam;
    } = {}
  ): Promise<
    Result<
      Committee & {
        correspondingTeams?: Team[];
      },
      RepositoryError
    >
  > {
    try {
      let committee:
        | (Committee & {
            correspondingTeams?: Team[];
          })
        | null = await this.prisma.committee.upsert({
        ...CommitteeDescriptions[identifier],
        where: { identifier },
      });

      await this.ensureCommitteeTeams(committee, [opts.withTeamForMarathon!]);

      committee = await this.prisma.committee.findUnique({
        where: { identifier },
        include: {
          correspondingTeams: opts.withTeamForMarathon
            ? {
                where: {
                  marathon: opts.withTeamForMarathon,
                },
              }
            : undefined,
        },
      });

      if (!committee) {
        return Err(new NotFoundError({ what: "Committee" }));
      }

      return Ok(committee);
    } catch (error) {
      return handleRepositoryError(error);
    }
  }

  async ensureCommittees(
    marathons?: UniqueMarathonParam[]
  ): Promise<Result<None, RepositoryError>> {
    try {
      const { overallCommittee, viceCommittee, ...childCommittees } =
        CommitteeDescriptions;
      const overall = await this.prisma.committee.upsert(overallCommittee);
      if (marathons) {
        await this.ensureCommitteeTeams(overall, marathons);
      }
      const vice = await this.prisma.committee.upsert(viceCommittee);
      if (marathons) {
        await this.ensureCommitteeTeams(vice, marathons);
      }
      for (const committee of Object.values(childCommittees)) {
        // eslint-disable-next-line no-await-in-loop
        const child = await this.prisma.committee.upsert(committee);
        if (marathons) {
          // eslint-disable-next-line no-await-in-loop
          await this.ensureCommitteeTeams(child, marathons);
        }
      }

      return Ok(None);
    } catch (error) {
      return handleRepositoryError(error);
    }
  }

  async ensureCommitteeTeams(
    committee: { id: number; identifier: CommitteeIdentifier },
    marathons: UniqueMarathonParam[]
  ): Promise<Result<None, RepositoryError>> {
    try {
      for (const marathonParam of marathons) {
        const marathon =
          // eslint-disable-next-line no-await-in-loop
          await this.marathonRepository.findMarathonByUnique(marathonParam);

        if (marathon.isErr()) {
          return Err(marathon.error);
        }

        // eslint-disable-next-line no-await-in-loop
        await this.prisma.team.upsert({
          where: {
            marathonId_correspondingCommitteeId: {
              marathonId: marathon.value.id,
              correspondingCommitteeId: committee.id,
            },
          },
          create: {
            name: committeeNames[committee.identifier],
            type: TeamType.Spirit,
            legacyStatus: TeamLegacyStatus.ReturningTeam,
            correspondingCommittee: {
              connect: {
                id: committee.id,
              },
            },
            marathon: {
              connect: {
                id: marathon.value.id,
              },
            },
          },
          update: {
            name: committeeNames[committee.identifier],
            type: TeamType.Spirit,
            legacyStatus: TeamLegacyStatus.ReturningTeam,
          },
        });
      }

      return Ok(None);
    } catch (error) {
      return handleRepositoryError(error);
    }
  }

  async getCommitteeTeam(
    committee: CommitteeIdentifier,
    marathon: UniqueMarathonParam
  ): Promise<Result<Team, RepositoryError | InvariantError>> {
    try {
      const result = await this.prisma.committee
        .findUnique({ where: { identifier: committee } })
        .correspondingTeams({
          where: {
            marathon,
          },
        });

      if (result?.length === 1) {
        return Ok(result[0]!);
      } else if (result?.length === 0) {
        return Err(
          new NotFoundError({
            what: "Team",
            where: `Committee: ${committee}, Marathon: ${JSON.stringify(marathon)}`,
          })
        );
      } else {
        return Err(
          new InvariantError(
            "Multiple teams found for the given committee and marathon"
          )
        );
      }
    } catch (error) {
      return handleRepositoryError(error);
    }
  }

  async getChildCommittees(
    identifier: CommitteeUniqueParam
  ): Promise<Result<Committee[], RepositoryError>> {
    try {
      const childCommittees = await this.prisma.committee
        .findUnique({
          where: identifier,
        })
        .childCommittees();
      if (!childCommittees) {
        return Err(new NotFoundError({ what: "Committee" }));
      }

      return Ok(childCommittees);
    } catch (error) {
      return handleRepositoryError(error);
    }
  }

  async getParentCommittee(
    identifier: CommitteeUniqueParam
  ): Promise<Result<Committee | null, RepositoryError>> {
    try {
      const parentCommittee = await this.prisma.committee
        .findUnique({
          where: identifier,
        })
        .parentCommittee();

      return Ok(parentCommittee);
    } catch (error) {
      return handleRepositoryError(error);
    }
  }
}<|MERGE_RESOLUTION|>--- conflicted
+++ resolved
@@ -71,13 +71,8 @@
   async findCommittees(
     filters: readonly CommitteeFilters[] | null | undefined,
     order: readonly [key: string, sort: SortDirection][] | null | undefined,
-<<<<<<< HEAD
-    limit?: number  ,
-    offset?: number  
-=======
     limit?: number,
     offset?: number
->>>>>>> 12f9e49c
   ): Promise<Result<Committee[], RepositoryError>> {
     try {
       const where = buildCommitteeWhere(filters);
