--- conflicted
+++ resolved
@@ -1,10 +1,6 @@
 import { Field, ObjectType, registerEnumType } from "type-graphql";
 
-<<<<<<< HEAD
-import { createNodeClasses,Node } from "../relay.js";
-=======
 import { createNodeClasses, Node } from "../relay.js";
->>>>>>> 12f9e49c
 import type { GlobalId } from "../scalars/GlobalId.js";
 import { GlobalIdScalar } from "../scalars/GlobalId.js";
 import { TimestampedResource } from "./Resource.js";
