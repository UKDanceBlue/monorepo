--- conflicted
+++ resolved
@@ -46,10 +46,6 @@
     title: "Teams",
   },
   {
-<<<<<<< HEAD
-    path: "/fundraising/dbfunds",
-    title: "DB Funds",
-=======
     path: "/fundraising",
     title: "Fundraising",
     children: [
@@ -66,7 +62,6 @@
         title: "DB Funds",
       },
     ],
->>>>>>> 25a7cf5a
   },
   {
     path: "/people",
