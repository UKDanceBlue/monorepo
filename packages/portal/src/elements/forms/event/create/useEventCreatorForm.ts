import { useForm } from "@tanstack/react-form";
import { useNavigate } from "@tanstack/react-router";
import type { Interval } from "luxon";
import { useMutation } from "urql";

import type {
  SetEventInput,
  SetEventOccurrenceInput,
} from "#graphql/graphql.js";
<<<<<<< HEAD
import { useQueryStatusWatcher } from "#hooks/useQueryStatusWatcher";

import { eventCreatorDocument } from "./EventCreatorGQL";
=======
import { useQueryStatusWatcher } from "#hooks/useQueryStatusWatcher.js";

import { eventCreatorDocument } from "./EventCreatorGQL.js";
>>>>>>> 12f9e49c

export function useEventCreatorForm() {
  // Form
  const [{ fetching, error }, createEvent] = useMutation(eventCreatorDocument);
  const navigate = useNavigate();
  useQueryStatusWatcher({
    error,
    fetching,
    loadingMessage: "Saving event...",
  });

  const Form = useForm<
    Omit<SetEventInput, "occurrences"> & {
      occurrences: (Omit<SetEventOccurrenceInput, "uuid" | "interval"> & {
        uuid?: string;
        interval: Interval;
      })[];
    }
  >({
    defaultValues: {
      title: "",
      // Logical OR is intentional, we we want to replace empty strings with nulls
      summary: null,
      location: null,
      description: null,
      occurrences: [],
    },
    onSubmit: async ({ value: values }) => {
      const { data } = await createEvent({
        input: {
          title: values.title,
          summary: values.summary ?? null,
          location: values.location ?? null,
          description: values.description ?? null,
          occurrences: values.occurrences.map((occurrence) => {
            const retVal: Parameters<
              typeof createEvent
            >[0]["input"]["occurrences"][number] = {
              interval: {
                start: occurrence.interval.start!.toISO(),
                end: occurrence.interval.end!.toISO(),
              },
              fullDay: occurrence.fullDay,
            };
            return retVal;
          }),
        },
      });

      if (data) {
        await navigate({
          to: "/events",
        });
      }
    },
  });

  return { formApi: Form };
}<|MERGE_RESOLUTION|>--- conflicted
+++ resolved
@@ -7,15 +7,9 @@
   SetEventInput,
   SetEventOccurrenceInput,
 } from "#graphql/graphql.js";
-<<<<<<< HEAD
-import { useQueryStatusWatcher } from "#hooks/useQueryStatusWatcher";
-
-import { eventCreatorDocument } from "./EventCreatorGQL";
-=======
 import { useQueryStatusWatcher } from "#hooks/useQueryStatusWatcher.js";
 
 import { eventCreatorDocument } from "./EventCreatorGQL.js";
->>>>>>> 12f9e49c
 
 export function useEventCreatorForm() {
   // Form
