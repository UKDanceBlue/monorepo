import { useForm } from "@tanstack/react-form";
import { useCallback, useEffect, useMemo } from "react";

<<<<<<< HEAD
import { useCommitChanges } from "./useCommitChanges";
import type { ConfigValue } from "./useConfig";
import { useConfig } from "./useConfig";
=======
import { useCommitChanges } from "./useCommitChanges.js";
import type { ConfigValue } from "./useConfig.js";
import { useConfig } from "./useConfig.js";
>>>>>>> 12f9e49c

export function useConfigForm() {
  const {
    configs: existingConfig,
    loading: existingConfigLoading,
    activeValues,
    refetch,
  } = useConfig();

  const defaultValues = useMemo(() => {
    const values: Record<
      string,
      {
        new?: ConfigValue | undefined;
        old: [string, ConfigValue | undefined][];
      }
    > = {};
    existingConfig.forEach(({ key, values: existingValues }) => {
      Object.entries(existingValues).forEach(([uuid, value]) => {
        values[key] = {
          old: [...(values[key]?.old ?? []), [uuid, value]],
        };
      });
    });
    return values;
  }, [existingConfig]);

  const commitChanges = useCommitChanges();

  // Form holds [key, [uuid, value][]][]
  const formApi = useForm<
    Record<
      string,
      {
        new?: ConfigValue | undefined;
        old: [string, ConfigValue | undefined][];
      }
    >
  >({
    onSubmit: async ({ value: values }) => {
      const newValues: Record<string, ConfigValue> = {};
      Object.entries(values).forEach(([key, { new: value }]) => {
        if (value !== undefined) {
          newValues[key] = value;
        }
      });
      try {
        return await commitChanges(newValues, activeValues);
      } finally {
        setImmediate(() => {
          refetch();
        });
      }
    },
    defaultValues,
  });

  useEffect(() => {
    if (!existingConfigLoading) {
      formApi.reset();
    }
  }, [existingConfigLoading, formApi]);

  const addConfigKey = useCallback(
    (key: string) => {
      formApi.setFieldValue(key, { old: [] });
    },
    [formApi]
  );

  const setConfigValue = useCallback(
    (key: string, value: ConfigValue) => {
      formApi.setFieldValue(`${key}.new`, value);
    },
    [formApi]
  );

  return {
    formApi,
    addConfigKey,
    setConfigValue,
    activeValues,
  };
}<|MERGE_RESOLUTION|>--- conflicted
+++ resolved
@@ -1,15 +1,9 @@
 import { useForm } from "@tanstack/react-form";
 import { useCallback, useEffect, useMemo } from "react";
 
-<<<<<<< HEAD
-import { useCommitChanges } from "./useCommitChanges";
-import type { ConfigValue } from "./useConfig";
-import { useConfig } from "./useConfig";
-=======
 import { useCommitChanges } from "./useCommitChanges.js";
 import type { ConfigValue } from "./useConfig.js";
 import { useConfig } from "./useConfig.js";
->>>>>>> 12f9e49c
 
 export function useConfigForm() {
   const {
