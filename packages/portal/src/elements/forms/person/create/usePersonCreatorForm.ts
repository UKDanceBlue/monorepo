import { useForm } from "@tanstack/react-form";
import { useMutation } from "urql";

import { type CreatePersonInput } from "#graphql/graphql.js";
import type { DocumentType } from "#graphql/index.js";
<<<<<<< HEAD
import { useQueryStatusWatcher } from "#hooks/useQueryStatusWatcher";

import { personCreatorDocument } from "./PersonCreatorGQL";
=======
import { useQueryStatusWatcher } from "#hooks/useQueryStatusWatcher.js";

import { personCreatorDocument } from "./PersonCreatorGQL.js";
>>>>>>> 12f9e49c

export function usePersonCreatorForm(
  afterSubmit:
    | ((
        ret:
          | DocumentType<typeof personCreatorDocument>["createPerson"]
          | undefined
      ) => void | Promise<void>)
    | undefined
) {
  // Form
  const [{ fetching, error }, createPerson] = useMutation(
    personCreatorDocument
  );
  const { resetWatcher } = useQueryStatusWatcher({
    error,
    fetching,
    loadingMessage: "Saving person...",
  });

  const Form = useForm<CreatePersonInput>({
    defaultValues: {
      name: "",
      linkblue: "",
      email: "",
      captainOf: [],
      memberOf: [],
    },
    validators: {
      onChange: ({ value: values }) => {
        const memberOfCount: Record<string, number> = {};
        for (const { id: uuid } of values.memberOf ?? []) {
          memberOfCount[uuid] = (memberOfCount[uuid] ?? 0) + 1;
        }
        const captainOfCount: Record<string, number> = {};
        for (const { id: uuid } of values.captainOf ?? []) {
          captainOfCount[uuid] = (captainOfCount[uuid] ?? 0) + 1;
        }

        for (const uuid of Object.keys(memberOfCount)) {
          if ((memberOfCount[uuid] ?? 0) > 1) {
            return "Cannot be a member of a team more than once";
          }
        }
        for (const uuid of Object.keys(captainOfCount)) {
          if ((captainOfCount[uuid] ?? 0) > 1) {
            return "Cannot be a captain of a team more than once";
          }
        }

        for (const uuid of values.memberOf ?? []) {
          if (values.captainOf?.includes(uuid)) {
            return "Cannot be a captain and member of a team";
          }
        }

        return undefined;
      },
    },
    onSubmit: async ({ value: values }) => {
      if (!values.email) {
        throw new Error("Email is required");
      }

      const { data } = await createPerson({
        input: {
          // eslint-disable-next-line @typescript-eslint/prefer-nullish-coalescing
          name: values.name || null,
          // eslint-disable-next-line @typescript-eslint/prefer-nullish-coalescing
          linkblue: values.linkblue?.toLowerCase() || null,
          email: values.email,
          captainOf: values.captainOf ?? [],
          memberOf: values.memberOf ?? [],
        },
      });

      resetWatcher();

      return afterSubmit?.(data?.createPerson);
    },
  });

  return {
    formApi: Form,
  };
}<|MERGE_RESOLUTION|>--- conflicted
+++ resolved
@@ -3,15 +3,9 @@
 
 import { type CreatePersonInput } from "#graphql/graphql.js";
 import type { DocumentType } from "#graphql/index.js";
-<<<<<<< HEAD
-import { useQueryStatusWatcher } from "#hooks/useQueryStatusWatcher";
-
-import { personCreatorDocument } from "./PersonCreatorGQL";
-=======
 import { useQueryStatusWatcher } from "#hooks/useQueryStatusWatcher.js";
 
 import { personCreatorDocument } from "./PersonCreatorGQL.js";
->>>>>>> 12f9e49c
 
 export function usePersonCreatorForm(
   afterSubmit:
