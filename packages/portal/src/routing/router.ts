import { Router } from "@tanstack/react-router";

import {
<<<<<<< HEAD
  eventsRoute,
  homeRoute,
  logsRoute,
=======
  configRoute,
  eventsRoute,
  homeRoute,
>>>>>>> bd5f8a4a
  peopleRoute,
  teamsRoute,
} from "./baseRoutes";
import {
  createEventRoute,
  editEventRoute,
  eventsTableRoute,
  singleEventRoute,
  viewEventRoute,
} from "./eventRoutes";
import {
  createPersonRoute,
  editPersonRoute,
  peopleTableRoute,
  singlePersonRoute,
  viewPersonRoute,
} from "./personRouter";
import { rootRoute } from "./rootRoute";
import {
  createTeamRoute,
  editTeamRoute,
  singleTeamRoute,
  teamsTableRoute,
  viewTeamRoute,
} from "./teamRoutes";

const routeTree = rootRoute.addChildren([
  homeRoute,
  eventsRoute.addChildren([
    eventsTableRoute,
    createEventRoute,
    singleEventRoute.addChildren([editEventRoute, viewEventRoute]),
  ]),
  teamsRoute.addChildren([
    teamsTableRoute,
    createTeamRoute,
    singleTeamRoute.addChildren([editTeamRoute, viewTeamRoute]),
  ]),
  peopleRoute.addChildren([
    peopleTableRoute,
    createPersonRoute,
    singlePersonRoute.addChildren([editPersonRoute, viewPersonRoute]),
  ]),
<<<<<<< HEAD
  logsRoute,
=======
  configRoute,
>>>>>>> bd5f8a4a
]);

export const router = new Router({
  routeTree,
});

declare module "@tanstack/react-router" {
  interface Register {
    router: typeof router;
  }
}<|MERGE_RESOLUTION|>--- conflicted
+++ resolved
@@ -1,15 +1,9 @@
 import { Router } from "@tanstack/react-router";
 
 import {
-<<<<<<< HEAD
-  eventsRoute,
-  homeRoute,
-  logsRoute,
-=======
   configRoute,
   eventsRoute,
   homeRoute,
->>>>>>> bd5f8a4a
   peopleRoute,
   teamsRoute,
 } from "./baseRoutes";
@@ -53,11 +47,7 @@
     createPersonRoute,
     singlePersonRoute.addChildren([editPersonRoute, viewPersonRoute]),
   ]),
-<<<<<<< HEAD
-  logsRoute,
-=======
   configRoute,
->>>>>>> bd5f8a4a
 ]);
 
 export const router = new Router({
