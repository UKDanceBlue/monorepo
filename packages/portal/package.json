--- conflicted
+++ resolved
@@ -86,11 +86,8 @@
     "@types/react": "~18.3.12",
     "@types/react-dom": "~18.3.1",
     "@vitejs/plugin-react-swc": "^3.7.1",
-<<<<<<< HEAD
-=======
     "cypress": "^13.15.2",
     "cypress-vite": "^1.5.0",
->>>>>>> 25a7cf5a
     "typescript": "^5.6.3",
     "vite": "^5.4.11"
   },
